# Copyright 2017 The TensorFlow Authors. All Rights Reserved.
#
# Licensed under the Apache License, Version 2.0 (the "License");
# you may not use this file except in compliance with the License.
# You may obtain a copy of the License at
#
#     http://www.apache.org/licenses/LICENSE-2.0
#
# Unless required by applicable law or agreed to in writing, software
# distributed under the License is distributed on an "AS IS" BASIS,
# WITHOUT WARRANTIES OR CONDITIONS OF ANY KIND, either express or implied.
# See the License for the specific language governing permissions and
# limitations under the License.
# ==============================================================================
"""DenseNet implementation with TPU support.

Original paper: (https://arxiv.org/abs/1608.06993)
"""

from __future__ import absolute_import
from __future__ import division
from __future__ import print_function

<<<<<<< HEAD
from six.moves import xrange  # pylint: disable=redefined-builtin
=======
from absl import flags
>>>>>>> fa251144
import tensorflow as tf

# Learning hyperaparmeters
_BATCH_NORM_DECAY = 0.997
_BATCH_NORM_EPSILON = 1e-5

FLAGS = flags.FLAGS
flags.DEFINE_bool("use_bottleneck", False, "Use bottleneck convolution layers")


def conv(image, filters, strides=1, kernel_size=3):
  """Convolution with default options from the densenet paper."""
  # Use initialization from https://arxiv.org/pdf/1502.01852.pdf

  return tf.layers.conv2d(
      inputs=image,
      filters=filters,
      kernel_size=kernel_size,
      strides=strides,
      activation=tf.identity,
      use_bias=False,
      padding="same",
      kernel_initializer=tf.variance_scaling_initializer(),
  )


def dense_block(image, filters, is_training):
  """Standard BN+Relu+conv block for DenseNet."""
  image = tf.layers.batch_normalization(
      inputs=image,
      axis=-1,
      training=is_training,
      fused=True,
      center=True,
      scale=True,
      momentum=_BATCH_NORM_DECAY,
      epsilon=_BATCH_NORM_EPSILON,
  )

  if FLAGS.use_bottleneck:
    # Add bottleneck layer to optimize computation and reduce HBM space
    image = tf.nn.relu(image)
    image = conv(image, 4 * filters, strides=1, kernel_size=1)
    image = tf.layers.batch_normalization(
        inputs=image,
        axis=-1,
        training=is_training,
        fused=True,
        center=True,
        scale=True,
        momentum=_BATCH_NORM_DECAY,
        epsilon=_BATCH_NORM_EPSILON,
    )

  image = tf.nn.relu(image)
  return conv(image, filters)


def transition_layer(image, filters, is_training):
  """Construct the transition layer with specified growth rate."""

  image = tf.layers.batch_normalization(
      inputs=image,
      axis=-1,
      training=is_training,
      fused=True,
      center=True,
      scale=True,
      momentum=_BATCH_NORM_DECAY,
      epsilon=_BATCH_NORM_EPSILON,
  )
  image = tf.nn.relu(image)
  conv_img = conv(image, filters=filters, kernel_size=1)
  return tf.layers.average_pooling2d(
      conv_img, pool_size=2, strides=2, padding="same")


def _int_shape(layer):
  return layer.get_shape().as_list()


# Definition of the CIFAR-10 network
def densenet_cifar_model(image,
                         k,
                         layers,
                         is_training=True,
                         num_blocks=3,
                         num_classes=10):
  """Construct a DenseNet with the specified growth size and layers."""
  layers_per_block = int((layers - 4) / num_blocks)

  v = conv(image, filters=2*k, strides=(1, 1), kernel_size=(3, 3))
  for i in range(num_blocks):
    with tf.variable_scope("block-%d" % i):
      for j in range(layers_per_block):
        with tf.variable_scope("conv-%d-%d" % (i, j)):
          dv = dense_block(v, k, is_training)
          v = tf.concat([v, dv], axis=3)
    if i != num_blocks - 1:
      with tf.variable_scope("transition-%d" % i):
        v = transition_layer(v, _int_shape(v)[3], is_training)

  global_pool = tf.reduce_sum(v, axis=(2, 3), name="global_pool")
  logits = tf.layers.dense(
      global_pool,
      units=num_classes,
      activation=tf.identity,
      kernel_initializer=tf.random_normal_initializer(stddev=2.0 / (
          _int_shape(global_pool)[1] * 10)),
      kernel_regularizer=tf.contrib.layers.l2_regularizer(1e-4),
      bias_regularizer=tf.contrib.layers.l2_regularizer(1e-4),
  )
  return logits


# Definition of the Imagenet network
def densenet_imagenet_model(image, k, depths, num_classes, is_training=True):
  """Construct a DenseNet with the specified growth size and layers."""

  num_channels = 2 * k
  v = conv(image, filters=2 * k, strides=2, kernel_size=7)
  v = tf.layers.batch_normalization(
      inputs=v,
      axis=-1,
      training=is_training,
      fused=True,
      center=True,
      scale=True,
      momentum=_BATCH_NORM_DECAY,
      epsilon=_BATCH_NORM_EPSILON,
  )
  v = tf.nn.relu(v)
  v = tf.layers.max_pooling2d(v, pool_size=3, strides=2, padding="same")
  for i, depth in enumerate(depths):
    with tf.variable_scope("block-%d" % i):
      for j in xrange(depth):
        with tf.variable_scope("denseblock-%d-%d" % (i, j)):
          output = dense_block(v, k, is_training)
          v = tf.concat([v, output], axis=3)
          num_channels += k
      if i != len(depths) - 1:
        num_channels /= 2
        v = transition_layer(v, num_channels, is_training)

  global_pool = tf.reduce_mean(v, axis=(1, 2), name="global_pool")
  dense_layer = tf.layers.dense(global_pool, units=num_classes)
  logits = tf.identity(dense_layer, "final_dense")

  return logits


def densenet_imagenet_121(inputs, is_training=True, num_classes=1001):
  """DenseNet 121."""
  depths = [6, 12, 24, 16]
  growth_rate = 32
  return densenet_imagenet_model(inputs, growth_rate, depths, num_classes,
                                 is_training)


def densenet_imagenet_169(inputs, is_training=True, num_classes=1001):
  """DenseNet 121."""
  depths = [6, 12, 32, 32]
  growth_rate = 32
  return densenet_imagenet_model(inputs, growth_rate, depths, num_classes,
                                 is_training)


def densenet_imagenet_201(inputs, is_training=True, num_classes=1001):
  """DenseNet 121."""
  depths = [6, 12, 48, 32]
  growth_rate = 32
  return densenet_imagenet_model(inputs, growth_rate, depths, num_classes,
                                 is_training)<|MERGE_RESOLUTION|>--- conflicted
+++ resolved
@@ -21,11 +21,8 @@
 from __future__ import division
 from __future__ import print_function
 
-<<<<<<< HEAD
+from absl import flags
 from six.moves import xrange  # pylint: disable=redefined-builtin
-=======
-from absl import flags
->>>>>>> fa251144
 import tensorflow as tf
 
 # Learning hyperaparmeters
